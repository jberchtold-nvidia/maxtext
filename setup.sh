#!/bin/bash

# Copyright 2023 Google LLC
#
# Licensed under the Apache License, Version 2.0 (the "License");
# you may not use this file except in compliance with the License.
# You may obtain a copy of the License at
#
#      https://www.apache.org/licenses/LICENSE-2.0
#
# Unless required by applicable law or agreed to in writing, software
# distributed under the License is distributed on an "AS IS" BASIS,
# WITHOUT WARRANTIES OR CONDITIONS OF ANY KIND, either express or implied.
# See the License for the specific language governing permissions and
# limitations under the License.

# Description:
<<<<<<< HEAD
# bash setup.sh MODE={stable,nightly,head,libtpu-only} LIBTPU_GCS_PATH={gcs_path_to_custom_libtpu} DEVICE={tpu,gpu}
=======
# bash setup.sh MODE={stable,nightly,libtpu-only} LIBTPU_GCS_PATH={gcs_path_to_custom_libtpu}
>>>>>>> abfff291

# You need to specificy a MODE, default value stable. 
# You have the option to provide a LIBTPU_GCS_PATH that points to a libtpu.so provided to you by Google. 
# In libtpu-only MODE, the LIBTPU_GCS_PATH is mandatory.
# For MODE=stable you may additionally specify JAX_VERSION, e.g. JAX_VERSION=0.4.13


# Enable "exit immediately if any command fails" option
set -e

# Set environment variables
for ARGUMENT in "$@"; do
    IFS='=' read -r KEY VALUE <<< "$ARGUMENT"
    export "$KEY"="$VALUE"
done

if [[ -z "$DEVICE" ]]; then
        export DEVICE="tpu"
fi

if [[ $JAX_VERSION == NONE ]]; then
  unset JAX_VERSION
fi

if [[ $LIBTPU_GCS_PATH == NONE ]]; then
  unset LIBTPU_GCS_PATH
fi

if [[ -n $JAX_VERSION && ! ($MODE == "stable" || -z $MODE) ]]; then
     echo -e "\n\nError: You can only specify a JAX_VERSION with stable mode.\n\n"
     exit 1
fi

if [[ $DEVICE == "tpu" ]]; then 
    libtpu_path="$HOME/custom_libtpu/libtpu.so"
    if [[ "$MODE" == "libtpu-only" ]]; then
        # Only update custom libtpu.
        if [[ -n "$LIBTPU_GCS_PATH" ]]; then
            # Install custom libtpu
            echo "Installing libtpu.so from $LIBTPU_GCS_PATH to $libtpu_path"
            # Install required dependency
            pip3 install -U crcmod
            # Copy libtpu.so from GCS path
            gsutil cp "$LIBTPU_GCS_PATH" "$libtpu_path"
            exit 0
        else
            echo -e "\n\nError: You must provide a custom libtpu for libtpu-only mode.\n\n"
            exit 1
        fi
    fi
fi

# Save the script folder path of maxtext
run_name_folder_path=$(pwd)

# Uninstall existing jax, jaxlib and  libtpu-nightly
pip3 show jax && pip3 uninstall -y jax 
pip3 show jaxlib && pip3 uninstall -y jaxlib
pip3 show libtpu-nightly && pip3 uninstall -y libtpu-nightly

# Delete jax folder if it exists
if [[ -d $HOME/jax ]]; then
    rm -rf $HOME/jax
fi

# Delete xla folder if it exists
if [[ -d $HOME/xla ]]; then
    rm -rf $HOME/xla
fi

# Delete custom libtpu if it exists
if [ -e "$libtpu_path" ]; then
    rm "$libtpu_path"
fi

if [[ "$MODE" == "stable" || ! -v MODE ]]; then
# Stable mode
    if [[ $DEVICE == "tpu" ]]; then 
        echo "Installing stable jax, jaxlib for tpu"
        if [[ -n "$JAX_VERSION" ]]; then
            echo "Installing stable jax, jaxlib, libtpu version ${JAX_VERSION}"
            pip3 install jax[tpu]==${JAX_VERSION} -f https://storage.googleapis.com/jax-releases/libtpu_releases.html
        else
            echo "Installing stable jax, jaxlib, libtpu for tpu"
            pip3 install jax[tpu] -f https://storage.googleapis.com/jax-releases/libtpu_releases.html
        fi

        if [[ -n "$LIBTPU_GCS_PATH" ]]; then 
            # Install custom libtpu
            echo "Installing libtpu.so from $LIBTPU_GCS_PATH to $libtpu_path"
            # Install required dependency
            pip3 install -U crcmod
            # Copy libtpu.so from GCS path
            gsutil cp "$LIBTPU_GCS_PATH" "$libtpu_path"
        fi
        if [[ -n "$LIBTPU_GCS_PATH" ]]; then 
            # Install custom libtpu
            echo "Installing libtpu.so from $LIBTPU_GCS_PATH to $libtpu_path"
            # Install required dependency
            pip3 install -U crcmod
            # Copy libtpu.so from GCS path
            gsutil cp "$LIBTPU_GCS_PATH" "$libtpu_path"
        fi
    elif [[ $DEVICE == "gpu" ]]; then 
        echo "Installing stable jax, jaxlib for NVIDIA gpu"
        if [[ -n "$JAX_VERSION" ]]; then
            echo "Installing stable jax, jaxlib ${JAX_VERSION}"
            pip3 install -U "jax[cuda12_pip]==${JAX_VERSION}" -f https://storage.googleapis.com/jax-releases/jax_cuda_releases.html
        else
            echo "Installing stable jax, jaxlib, libtpu for NVIDIA gpu"
            pip3 install -U "jax[cuda12_pip]" -f https://storage.googleapis.com/jax-releases/jax_cuda_releases.html
        fi
    fi
elif [[ $MODE == "nightly" ]]; then 
# Nightly mode
    if [[ $DEVICE == "gpu" ]]; then 
    # Not supported for gpu right now
        exit 1
    fi
    echo "Installing jax-head, jaxlib-nightly"
    # Install jax from GitHub head
    pip3 install git+https://github.com/google/jax
    # Install jaxlib-nightly
    pip3 install --pre -U jaxlib -f https://storage.googleapis.com/jax-releases/jaxlib_nightly_releases.html

    if [[ -n "$LIBTPU_GCS_PATH" ]]; then
        # Install custom libtpu
        echo "Installing libtpu.so from $LIBTPU_GCS_PATH to $libtpu_path"
        # Install required dependency
        pip3 install -U crcmod
        # Copy libtpu.so from GCS path
        gsutil cp "$LIBTPU_GCS_PATH" "$libtpu_path"
    else
        # Install libtpu-nightly
        echo "Installing libtpu-nightly"
        pip3 install libtpu-nightly -f https://storage.googleapis.com/jax-releases/libtpu_releases.html -U --pre
    fi
<<<<<<< HEAD
    echo "Installing nightly tensorboard plugin profile"
    pip3 install tbp-nightly --upgrade
elif [[ $MODE == "head" ]]; then 
# Head mode
    if [[ $DEVICE == "gpu" ]]; then 
    # Not supported for gpu right now
        exit 1
    elif [[ -n "$LIBTPU_GCS_PATH" ]]; then
        # Install custom libtpu
        echo "Installing libtpu.so from $LIBTPU_GCS_PATH to $libtpu_path"
        # Install required dependency
        pip3 install -U crcmod
        # Copy libtpu.so from GCS path
        gsutil cp "$LIBTPU_GCS_PATH" "$libtpu_path"
    else
        echo -e "\n\nError: You must provide a custom libtpu for head mode.\n\n"
        exit 1
    fi

    echo "Installing jax-head, jaxlib-head"
    # Install jax from GitHub head
    echo "Installing jax from HEAD..."
    # Install jax from GitHub head
    pip3 install git+https://github.com/google/jax
    # Install jaxlib from GitHub head
    echo "Installing jaxlib from HEAD..."
    cd $HOME && git clone https://github.com/openxla/xla
    cd $HOME && git clone https://github.com/google/jax.git
    cd $HOME/jax
    python3 build/build.py --enable_tpu --bazel_options="--override_repository=xla=$HOME/xla"
    pip3 install dist/jaxlib-*-cp*-manylinux2014_x86_64.whl --force-reinstall --no-deps
    echo "Installing nightly tensorboard plugin profile"
    pip3 install tbp-nightly --upgrade
=======
>>>>>>> abfff291
else
    echo -e "\n\nError: You can only set MODE to [stable,nightly,libtpu-only].\n\n"
    exit 1
fi

# Install dependencies from requirements.txt
cd $run_name_folder_path && pip3 install -r requirements.txt<|MERGE_RESOLUTION|>--- conflicted
+++ resolved
@@ -15,11 +15,8 @@
 # limitations under the License.
 
 # Description:
-<<<<<<< HEAD
 # bash setup.sh MODE={stable,nightly,head,libtpu-only} LIBTPU_GCS_PATH={gcs_path_to_custom_libtpu} DEVICE={tpu,gpu}
-=======
-# bash setup.sh MODE={stable,nightly,libtpu-only} LIBTPU_GCS_PATH={gcs_path_to_custom_libtpu}
->>>>>>> abfff291
+
 
 # You need to specificy a MODE, default value stable. 
 # You have the option to provide a LIBTPU_GCS_PATH that points to a libtpu.so provided to you by Google. 
@@ -157,7 +154,6 @@
         echo "Installing libtpu-nightly"
         pip3 install libtpu-nightly -f https://storage.googleapis.com/jax-releases/libtpu_releases.html -U --pre
     fi
-<<<<<<< HEAD
     echo "Installing nightly tensorboard plugin profile"
     pip3 install tbp-nightly --upgrade
 elif [[ $MODE == "head" ]]; then 
@@ -191,8 +187,6 @@
     pip3 install dist/jaxlib-*-cp*-manylinux2014_x86_64.whl --force-reinstall --no-deps
     echo "Installing nightly tensorboard plugin profile"
     pip3 install tbp-nightly --upgrade
-=======
->>>>>>> abfff291
 else
     echo -e "\n\nError: You can only set MODE to [stable,nightly,libtpu-only].\n\n"
     exit 1
