<!--
 Copyright 2023 Google LLC

 Licensed under the Apache License, Version 2.0 (the "License");
 you may not use this file except in compliance with the License.
 You may obtain a copy of the License at

      https://www.apache.org/licenses/LICENSE-2.0

 Unless required by applicable law or agreed to in writing, software
 distributed under the License is distributed on an "AS IS" BASIS,
 WITHOUT WARRANTIES OR CONDITIONS OF ANY KIND, either express or implied.
 See the License for the specific language governing permissions and
 limitations under the License.
 -->


[![Unit Tests](https://github.com/google/maxtext/actions/workflows/UnitTests.yml/badge.svg)](https://github.com/google/maxtext/actions/workflows/UnitTests.yml)

# Overview

MaxText is a **high performance**, **arbitrarily scalable**, **open-source**, **simple**, **easily forkable**, **well-tested**, **batteries included** LLM written in pure Python/Jax and targeting Google Cloud TPUs. MaxText typically achieves 55% to 60% model-flop utilization and scales from single host to very large clusters while staying simple and "optimization-free" thanks to the power of Jax and the XLA compiler.

MaxText aims to be a launching off point for ambitious LLM projects both in research and production. We encourage users to start by experimenting with MaxText out of the box and then fork and modify MaxText to meet their needs.

# Table of Contents

* [Getting Started](#getting-started)
* [Runtime Performance Results](#runtime-performance-results)
* [Comparison To Alternatives](#comparison-to-alternatives)
* [Development](#development)
* [Features and Diagnostics](#features-and-diagnostics)

# Getting Started

We recommend starting with a single host first and then moving to multihost.

## Getting Started: Download Dataset and Configure
You need to run these steps once per project prior to any local development or cluster experiments.

1. Create two gcs buckets in your project, one for to downloading and retrieving the dataset and the other for storing the logs.
2. Download the dataset in your gcs bucket
```
bash download_dataset.sh {GCS_PROJECT} {GCS_BUCKET_NAME}
```
3. Set config values for `base_output_directory` and `dataset_path` in `configs/base.yml`. `vocab_relative_path` is relative to `base_output_directory` for loading the tokenizer. MaxText assumes these GCS buckets are created in the same project and that it has permissions to read and write from them. We also recommend reviewing the configurable options in `configs/base.yml`, for instance you may change the `steps` or `logging_period` by either modifying `configs/base.yml` or by passing in `steps` and `logging_period` as additional args to the `train.py` call.

To run maxtext the TPUVMs must have permission to read the gcs bucket. These permissions are granted by service account roles, such as the `STORAGE ADMIN` role.

## Getting Started: Local Development for single host

Local development is a convenient way to run MaxText on a single host. It doesn't scale to
multiple hosts.

1. [Create and SSH to the single-host TPU of your choice.](https://cloud.google.com/tpu/docs/users-guide-tpu-vm#creating_a_cloud_tpu_vm_with_gcloud) We recommend a `v4-8`.
2. Clone MaxText onto that TPUVM.
3. Within the root directory of that `git` repo, install dependencies by running:
```
bash setup.sh
```
4. After installation completes, run training with the command:
```
python3 MaxText/train.py MaxText/configs/base.yml run_name=$YOUR_JOB_NAME
```

5. If you want to decode, you can decode as follows.
```
python3 MaxText/decode.py MaxText/configs/base.yml run_name=$YOUR_JOB_NAME
```
Be aware, these decodings will be random. To get high quality decodings you need pass in a checkpoint, typically via the `load_parameters_path` argument.

<<<<<<< HEAD
#### Running on NVIDIA GPUs
1. `maxtext_dependencies.Dockerfile` can be used to build a container with the required dependencies.
2. After installation is completed, run training with the command:
```
python3 MaxText/train.py MaxText/configs/base.yml run_name=$YOUR_JOB_NAME
```
3. If you want to decode, you can decode as follows.
```
python3 MaxText/decode.py MaxText/configs/base.yml run_name=$YOUR_JOB_NAME
```

## Getting Starting: Multihost development
There are three patterns for running MaxText with more than one host.

=======
## Getting Starting: Multihost development
There are three patterns for running MaxText with more than one host.

>>>>>>> da8ded8e
1. [GKE, recommended] [Running Maxtext with xpk](getting-started/Run_MaxText_via_xpk.md) - Quick Experimentation and Production support
2. [GCE] [Running Maxtext with Multihost Jobs](getting-started/Run_MaxText_via_multihost_jobs.md) - Long Running Production Jobs with Queued Resources
3. [GCE] [Running Maxtext with Multihost Runner](getting-started/Run_MaxText_via_multihost_runner.md) -  Fast experiments via multiple ssh connections.

# Runtime Performance Results

## TPU v4

For a 22B model. See full run configs in `MaxText/configs/` as `1xv4-128.sh`, `2xv4-128.sh`, `4xv4-128.sh`, and `8xv4-128.sh`.

| Hardware    | TFLOP/sec/chip   |  MFU  |
| ----------- | ---------------- | ----- |
| 1x v4-128   | 156              | 56.7% |
| 2x v4-128   | 152              | 55.2% |
| 4x v4-128   | 149              | 54.3% |
| 8x v4-128   | 146              | 53.2% |

For a 52B model. See full run configs in `MaxText/configs/` as `1xv4-384.sh` and `2xv4-384.sh`.

| Hardware    | TFLOP/sec/chip   |  MFU  |
| ----------- | ---------------- | ----- |
| 1x v4-384   | 154              | 56.0% |
| 2x v4-384   | 162              | 58.9% | # this is quirkily higher than single slice because of choices made by the compiler, not for a fundamental reason.

## TPU v5e

For 16B, 32B, 64B, and 128B models. See full run configs in `MaxText/configs/largest_job/` as `16b.sh`, `32b.sh`, `64b.sh`, `128b.sh`.

| Hardware    | 16B TFLOP/sec/chip | 16B MFU | 32B TFLOP/sec/chip | 32B MFU | 64B TFLOP/sec/chip | 64B MFU | 128B TFLOP/sec/chip | 128B MFU |
| ----------- | -----------------: | ------- | -----------------: | ------- | -----------------: | ------- | ------------------: | -------- |
| 1x v5e-256  | 120                | 61.10%  | 132                | 66.86%  | 118                | 59.90%  | 110                 | 56.06%   |
| 2x v5e-256  | 117                | 59.37%  | 128                | 64.81%  | 112                | 56.66%  | 110                 | 55.82%   |
| 4x v5e-256  | 117                | 59.14%  | 126                | 64.10%  | 110                | 55.85%  | 108                 | 54.93%   |
| 8x v5e-256  | 115                | 58.27%  | 125                | 63.67%  | 108                | 54.96%  | 104                 | 52.93%   |
| 16x v5e-256 | 111                | 56.56%  | 123                | 62.26%  | 105                | 53.29%  | 100                 | 50.86%   |
| 32x v5e-256 | 108                | 54.65%  | 119                | 60.40%  | 99                 | 50.18%  | 91                  | 46.25%   |

More details on reproducing these results on v5e can be found in `v5e_high_performance.md`.


# Comparison to Alternatives

MaxText is heavily inspired by [MinGPT](https://github.com/karpathy/minGPT)/[NanoGPT](https://github.com/karpathy/nanoGPT), elegant standalone GPT implementations written in PyTorch and targeting Nvidia GPUs. MaxText is more complex but has an MFU more than three times the [17%](https://twitter.com/karpathy/status/1613250489097027584?cxt=HHwWgIDUhbixteMsAAAA) reported most recently with that codebase, is massively scalable and implements a key-value cache for efficient auto-regressive decoding.

MaxText is more similar to [Nvidia/Megatron-LM](https://github.com/NVIDIA/Megatron-LM), a very well tuned LLM implementation targeting Nvidia GPUs. The two implementations achieve comparable MFUs. The difference in the codebases highlights the different programming strategies. MaxText is pure Python, relying heavily on the XLA compiler to achieve high performance. By contrast, Megatron-LM is a mix of Python and CUDA, relying on well-optimized CUDA kernels to achieve high performance.

MaxText is also comparable to [Pax](https://github.com/google/paxml). Like Pax, MaxText provides high-performance and scalable implementations of LLMs in Jax. Pax focuses on enabling powerful configuration parameters, enabling developers to change the model by editing config parameters. By contrast, MaxText is a simple, concrete implementation of an LLM that encourages users to extend by forking and directly editing the source code. The right choice depends on your project's priorities.

# Development

Whether you are forking MaxText for your own needs or intending to contribute back to the community, we wanted to offer simple testing recipes.

To run unit tests and lint, simply run:
```
bash unit_test_and_lint.sh
```

The full suite of end-to-end tests is in `end_to_end/`. We run them with a nightly cadence.

# Features and Diagnostics
## Collect Stack Traces
When running a Single Program, Multiple Data (SPMD) job on TPU VMs, the overall process can hang if there is any error or any VM hangs/crashes for some reason. In this scenario, capturing stack traces will help to identify and troubleshoot the issues for the jobs running on TPU VMs.

The following configurations will help to debug a fault or when a program is stuck or hung somewhere by collecting stack traces. Change the parameter values accordingly in `MaxText/configs/base.yml`:
1. Set `collect_stack_trace: True` to enable collection of stack traces on faults or when the program is hung. This setting will periodically dump the traces for the program to help in debugging. To disable this, set `collect_stack_trace: False`.
2. Set `stack_trace_to_cloud: False` to display stack traces on console. `stack_trace_to_cloud: True` will create a temporary file in `/tmp/debugging` in the TPUs to store the stack traces. There is an agent running on TPU VMs that will periodically upload the traces from the temporary directory to cloud logging in the gcp project. You can view the traces in Logs Explorer on Cloud Logging using the following query:
```
logName="projects/<project_name>/logs/tpu.googleapis.com%2Fruntime_monitor"
jsonPayload.verb="stacktraceanalyzer"
```
3. `stack_trace_interval_seconds` signifies the duration in seconds between each stack trace collection event. Setting `stack_trace_interval_seconds: 600` will collect the stack traces every 600 seconds (10 minutes).

Here is the related PyPI package: https://pypi.org/project/cloud-tpu-diagnostics.

## Ahead of Time Compilation (AOT)
To compile your training run ahead of time, we provide a tool `train_compile.py`. This tool allows you to compile the main `train_step` in `train.py` for target hardware (e.g. a large number of v5e devices) without using the target hardware, and instead you may use only a CPU or a single VM from a different family. This compilation helps with two main goals:

* It will flag any out of memory (OOM) information, such as when the `per_device_batch_size` is set too high, with an identical OOM stack trace as if it was compiled on the target hardware.

* The ahead of time compilation can be saved and then loaded for fast startup and restart times on the target hardware.

The tool `train_compile.py` is tightly linked to `train.py` and uses the same configuration file `configs/base.yml`. Although you don't need to run on a TPU, you do need to install `jax[tpu]` in addition to other dependenices, so we recommend running `setup.sh` to install these if you have not already done so.

### Example AOT 1: Compile ahead of time basics
After installing the dependencies listed above, you are ready to compile ahead of time:
```
# Run the below on a single machine, e.g. a CPU
python3 MaxText/train_compile.py MaxText/configs/base.yml compile_topology=v5e-256 compile_topology_num_slices=2 \
global_parameter_scale=16 per_device_batch_size=4
```

This will compile a 16B parameter MaxText model on 2 v5e pods.

### Example AOT 2: Save compiled function, then load and run it
Here is an example that saves then loads the compiled `train_step`, starting with the save:

**Step 1: Run AOT and save compiled function**
```
# Run the below on a single machine, e.g. a CPU
export LIBTPU_INIT_ARGS="--xla_enable_async_all_gather=true"
python3 MaxText/train_compile.py MaxText/configs/base.yml compile_topology=v5e-256 \
compile_topology_num_slices=2 \
compiled_trainstep_file=my_compiled_train.pickle global_parameter_scale=16 \
per_device_batch_size=4 steps=10000 learning_rate=1e-3
```

**Step 2: Run train.py and load the compiled function**

To load the compiled train_step, you just need to pass `compiled_trainstep_file=my_compiled_train.pickle` into `train.py`:
```
# Run the below on each host of the target hardware, e.g. each host on 2 slices of v5e-256
export LIBTPU_INIT_ARGS="--xla_enable_async_all_gather=true"
python3 MaxText/train.py MaxText/configs/base.yml run_name=example_load_compile \
compiled_trainstep_file=my_compiled_train.pickle \
global_parameter_scale=16  per_device_batch_size=4 steps=10000 learning_rate=1e-3 \
base_output_directory=gs://my-output-bucket dataset_path=gs://my-dataset-bucket
```

In the save step of example 2 above we included exporting the compiler flag `LIBTPU_INIT_ARGS` and `learning_rate` because those affect the compiled object `my_compiled_train.pickle.` The sizes of the model (e.g. `global_parameter_scale`, `max_sequence_length` and `per_device_batch`) are fixed when you initally compile via `compile_train.py`, you will see a size error if you try to run the saved compiled object with different sizes than you compiled with. However a subtle note is that the **learning rate schedule** is also fixed when you run `compile_train` - which is determined by both `steps` and `learning_rate`. The optimizer parameters such as  `adam_b1` are passed only as shaped objects to the compiler - thus their real values are determined when you run `train.py`, not during the compilation. If you do pass in different shapes (e.g. `per_device_batch`), you will get a clear error message reporting that the compiled signature has different expected shapes than what was input. If you attempt to run on different hardware than the compilation targets requested via `compile_topology`, you will get an error saying there is a failure to map the devices from the compiled to your real devices. Using different XLA flags or a LIBTPU than what was compiled will probably run silently with the environment you compiled in without error. However there is no guaranteed behavior in this case; you should run in the same environment you compiled in.
<<<<<<< HEAD
=======



>>>>>>> da8ded8e
<|MERGE_RESOLUTION|>--- conflicted
+++ resolved
@@ -69,7 +69,7 @@
 ```
 Be aware, these decodings will be random. To get high quality decodings you need pass in a checkpoint, typically via the `load_parameters_path` argument.
 
-<<<<<<< HEAD
+
 #### Running on NVIDIA GPUs
 1. `maxtext_dependencies.Dockerfile` can be used to build a container with the required dependencies.
 2. After installation is completed, run training with the command:
@@ -84,11 +84,6 @@
 ## Getting Starting: Multihost development
 There are three patterns for running MaxText with more than one host.
 
-=======
-## Getting Starting: Multihost development
-There are three patterns for running MaxText with more than one host.
-
->>>>>>> da8ded8e
 1. [GKE, recommended] [Running Maxtext with xpk](getting-started/Run_MaxText_via_xpk.md) - Quick Experimentation and Production support
 2. [GCE] [Running Maxtext with Multihost Jobs](getting-started/Run_MaxText_via_multihost_jobs.md) - Long Running Production Jobs with Queued Resources
 3. [GCE] [Running Maxtext with Multihost Runner](getting-started/Run_MaxText_via_multihost_runner.md) -  Fast experiments via multiple ssh connections.
@@ -208,9 +203,3 @@
 ```
 
 In the save step of example 2 above we included exporting the compiler flag `LIBTPU_INIT_ARGS` and `learning_rate` because those affect the compiled object `my_compiled_train.pickle.` The sizes of the model (e.g. `global_parameter_scale`, `max_sequence_length` and `per_device_batch`) are fixed when you initally compile via `compile_train.py`, you will see a size error if you try to run the saved compiled object with different sizes than you compiled with. However a subtle note is that the **learning rate schedule** is also fixed when you run `compile_train` - which is determined by both `steps` and `learning_rate`. The optimizer parameters such as  `adam_b1` are passed only as shaped objects to the compiler - thus their real values are determined when you run `train.py`, not during the compilation. If you do pass in different shapes (e.g. `per_device_batch`), you will get a clear error message reporting that the compiled signature has different expected shapes than what was input. If you attempt to run on different hardware than the compilation targets requested via `compile_topology`, you will get an error saying there is a failure to map the devices from the compiled to your real devices. Using different XLA flags or a LIBTPU than what was compiled will probably run silently with the environment you compiled in without error. However there is no guaranteed behavior in this case; you should run in the same environment you compiled in.
-<<<<<<< HEAD
-=======
-
-
-
->>>>>>> da8ded8e
