--- conflicted
+++ resolved
@@ -875,11 +875,7 @@
       value: Array,
       decoder_segment_ids: Array | None,
       model_mode: str = MODEL_MODE_TRAIN,
-<<<<<<< HEAD
-  ) -> Array:
-=======
   ) -> tuple[Array, Array]:
->>>>>>> 4d4b6b0f
     """CUDNN Flash Attention with JAX SDPA API."""
     # These imports are only meant to work in a GPU build.
     # pylint: disable=import-outside-toplevel
